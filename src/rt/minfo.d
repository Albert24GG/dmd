/**
 * Written in the D programming language.
 * Module initialization routines.
 *
 * Copyright: Copyright Digital Mars 2000 - 2013.
 * License: Distributed under the
 *      $(LINK2 http://www.boost.org/LICENSE_1_0.txt, Boost Software License 1.0).
 *    (See accompanying file LICENSE)
 * Authors:   Walter Bright, Sean Kelly
 * Source: $(DRUNTIMESRC src/rt/_minfo.d)
 */

module rt.minfo;

import core.stdc.stdlib;  // alloca
import core.stdc.string;  // memcpy
import rt.sections;

enum
{
    MIctorstart  = 0x1,   // we've started constructing it
    MIctordone   = 0x2,   // finished construction
    MIstandalone = 0x4,   // module ctor does not depend on other module
                        // ctors being done first
    MItlsctor    = 8,
    MItlsdtor    = 0x10,
    MIctor       = 0x20,
    MIdtor       = 0x40,
    MIxgetMembers = 0x80,
    MIictor      = 0x100,
    MIunitTest   = 0x200,
    MIimportedModules = 0x400,
    MIlocalClasses = 0x800,
    MIname       = 0x1000,
}

/*****
 * A ModuleGroup is an unordered collection of modules.
 * There is exactly one for:
 *  1. all statically linked in D modules, either directely or as shared libraries
 *  2. each call to rt_loadLibrary()
 */

struct ModuleGroup
{
    this(immutable(ModuleInfo*)[] modules) nothrow @nogc
    {
        _modules = modules;
    }

    @property immutable(ModuleInfo*)[] modules() const nothrow @nogc
    {
        return _modules;
    }

    // this function initializes the bookeeping necessary to create the
    // cycle path, and then creates it. It is a precondition that src and
    // target modules are involved in a cycle.
    //
    // The return value is malloc'd using C, so it must be freed after use.
    private size_t[] genCyclePath(size_t srcidx, size_t targetidx, int[][] edges)
    {
        import core.bitop : bt, btc, bts;

        // set up all the arrays.
        size_t[] cyclePath = (cast(size_t*)malloc(size_t.sizeof * _modules.length * 2))[0 .. _modules.length * 2];
        size_t totalMods;
        int[] distance = (cast(int*)malloc(int.sizeof * _modules.length))[0 .. _modules.length];
        scope(exit)
            .free(distance.ptr);

        // determine the shortest path between two modules. Uses dijkstra
        // without a priority queue. (we can be a bit slow here, in order to
        // get a better printout).
        void shortest(size_t start, size_t target)
        {
            // initial setup
            distance[] = int.max;
            int curdist = 0;
            distance[start] = 0;
            while (true)
            {
                bool done = true;
                foreach (i, x; distance)
                {
                    if (x == curdist)
                    {
                        if (i == target)
                        {
                            done = true;
                            break;
                        }
                        foreach (n; edges[i])
                        {
                            if (distance[n] == int.max)
                            {
                                distance[n] = curdist + 1;
                                done = false;
                            }
                        }
                    }
                }
                if (done)
                    break;
                ++curdist;
            }
            // it should be impossible to not get to target, this is just a
            // sanity check. Not an assert, because druntime is compiled in
            // release mode.
            if (distance[target] != curdist)
            {
                throw new Error("internal error printing module cycle");
            }

            // determine the path. This is tricky, because we have to
            // follow the edges in reverse to get back to the original. We
            // don't have a reverse mapping, so it takes a bit of looping.
            totalMods += curdist;
            auto subpath = cyclePath[totalMods - curdist .. totalMods];
            while (true)
            {
                --curdist;
                subpath[curdist] = target;
                if (curdist == 0)
                    break;
            distloop:
                // search for next (previous) module in cycle.
                foreach (int m, d; distance)
                {
                    if (d == curdist)
                    {
                        // determine if m can reach target
                        foreach (e; edges[m])
                        {
                            if (e == target)
                            {
                                // recurse
                                target = m;
                                break distloop;
                            }
                        }
                    }
                }
            }
        }

        // first get to the target
        shortest(srcidx, targetidx);
        // now get back.
        shortest(targetidx, srcidx);

        return cyclePath[0 .. totalMods];
    }

    /******************************
     * Allocate and fill in _ctors[] and _tlsctors[].
     * Modules are inserted into the arrays in the order in which the constructors
     * need to be run.
     *
     * Params:
     *  cycleHandling - string indicating option for cycle handling
     * Throws:
     *  Exception if it fails.
     */
    void sortCtors(string cycleHandling)
    {
        import core.bitop : bts, btr, bt, BitRange;
        import rt.util.container.hashtab;

        // used to unwind stack for printing deprecation message.
        static class DeprecatedCycleException : Exception
        {
            this() { super(""); }
        }
        scope deprecation = new DeprecatedCycleException();

        enum OnCycle
        {
            deprecate,
            abort,
            print,
            ignore
        }

<<<<<<< HEAD
        // Change default to .abort in 2.073
        auto onCycle = OnCycle.abort;
=======
        // Change default to .abort in 2.074
        auto onCycle = OnCycle.deprecate;
>>>>>>> e9d0e125

        switch(cycleHandling) with(OnCycle)
        {
        case "deprecate":
            onCycle = deprecate;
            break;
        case "abort":
            onCycle = abort;
            break;
        case "print":
            onCycle = print;
            break;
        case "ignore":
            onCycle = ignore;
            break;
        case "":
            // no option passed
            break;
        default:
            // invalid cycle handling option.
            throw new Error("DRT invalid cycle handling option: " ~ cycleHandling);
        }

        debug (printModuleDependencies)
        {
            import core.stdc.stdio : printf;

            foreach (_m; _modules)
            {
                printf("%s%s%s:", _m.name.ptr, (_m.flags & MIstandalone)
                        ? "+".ptr : "".ptr, (_m.flags & (MIctor | MIdtor)) ? "*".ptr : "".ptr);
                foreach (_i; _m.importedModules)
                    printf(" %s", _i.name.ptr);
                printf("\n");
            }
        }

        immutable uint len = cast(uint) _modules.length;
        if (!len)
            return; // nothing to do.

        // allocate some stack arrays that will be used throughout the process.
        immutable nwords = (len + 8 * size_t.sizeof - 1) / (8 * size_t.sizeof);
        immutable flagbytes = nwords * size_t.sizeof;
        auto ctorstart = cast(size_t*) malloc(flagbytes); // ctor/dtor seen
        auto ctordone = cast(size_t*) malloc(flagbytes); // ctor/dtor processed
        auto relevant = cast(size_t*) malloc(flagbytes); // has ctors/dtors
        scope (exit)
        {
            .free(ctorstart);
            .free(ctordone);
            .free(relevant);
        }

        void clearFlags(size_t* flags)
        {
            memset(flags, 0, flagbytes);
        }


        // build the edges between each module. We may need this for printing,
        // and also allows avoiding keeping a hash around for module lookups.
        int[][] edges = (cast(int[]*)malloc((int[]).sizeof * _modules.length))[0 .. _modules.length];
        {
            HashTab!(immutable(ModuleInfo)*, int) modIndexes;
            foreach (i, m; _modules)
                modIndexes[m] = cast(int) i;

            auto reachable = cast(size_t*) malloc(flagbytes);
            scope(exit)
                .free(reachable);

            foreach (i, m; _modules)
            {
                // use bit array to prevent duplicates
                // https://issues.dlang.org/show_bug.cgi?id=16208
                clearFlags(reachable);
                // preallocate enough space to store all the indexes
                int *edge = cast(int*)malloc(int.sizeof * _modules.length);
                size_t nEdges = 0;
                foreach (imp; m.importedModules)
                {
                    if (imp is m) // self-import
                        continue;
                    if (auto impidx = imp in modIndexes)
                    {
                        if (!bts(reachable, *impidx))
                            edge[nEdges++] = *impidx;
                    }
                }
                // trim space to what is needed.
                edges[i] = (cast(int*)realloc(edge, int.sizeof * nEdges))[0 .. nEdges];
            }
        }

        // free all the edges after we are done
        scope(exit)
        {
            foreach(e; edges)
                if(e.ptr)
                    .free(e.ptr);
            .free(edges.ptr);
        }

        void buildCycleMessage(size_t sourceIdx, size_t cycleIdx, scope void delegate(string) sink)
        {
            version (Windows)
                enum EOL = "\r\n";
            else
                enum EOL = "\n";

            sink("Cyclic dependency between module ");
            sink(_modules[sourceIdx].name);
            sink(" and ");
            sink(_modules[cycleIdx].name);
            sink(EOL);
            auto cyclePath = genCyclePath(sourceIdx, cycleIdx, edges);
            scope(exit) .free(cyclePath.ptr);

            sink(_modules[sourceIdx].name);
            sink("* ->" ~ EOL);
            foreach (x; cyclePath[0 .. $ - 1])
            {
                sink(_modules[x].name);
                sink(bt(relevant, x) ? "* ->" ~ EOL : " ->" ~ EOL);
            }
            sink(_modules[sourceIdx].name);
            sink("*" ~ EOL);
        }

        // find all the non-trivial dependencies (that is, dependencies that have a
        // ctor or dtor) of a given module.  Doing this, we can 'skip over' the
        // trivial modules to get at the non-trivial ones.
        //
        // If a cycle is detected, returns the index of the module that completes the cycle.
        void findDeps(size_t idx, size_t* reachable)
        {
            static struct stackFrame
            {
                size_t curMod;
                size_t curDep;
            }

            // initialize "stack"
            auto stack = cast(stackFrame*) malloc(stackFrame.sizeof * len);
            scope (exit)
                .free(stack);
            auto stacktop = stack + len;
            auto sp = stack;
            sp.curMod = cast(int) idx;
            sp.curDep = 0;

            // initialize reachable by flagging source module
            clearFlags(reachable);
            bts(reachable, idx);

            for (;;)
            {
                auto m = _modules[sp.curMod];
                if (sp.curDep >= edges[sp.curMod].length)
                {
                    // return
                    if (sp == stack) // finished the algorithm
                        break;
                    --sp;
                }
                else
                {
                    auto midx = edges[sp.curMod][sp.curDep];
                    if (!bts(reachable, midx))
                    {
                        if (bt(relevant, midx))
                        {
                            // need to process this node, don't recurse.
                            if (bt(ctorstart, midx))
                            {
                                // was already started, this is a cycle.
                                final switch(onCycle) with(OnCycle)
                                {
                                case deprecate:
                                    // check with old algorithm
                                    if(sortCtorsOld(edges))
                                    {
                                        // unwind to print deprecation message.
                                        throw deprecation;
                                    }
                                    goto case abort; // fall through
                                case abort:

                                    string errmsg = "";
                                    buildCycleMessage(idx, midx, (string x) {errmsg ~= x;});
                                    throw new Error(errmsg, __FILE__, __LINE__);
                                case ignore:
                                    break;
                                case print:
                                    // print the message
                                    buildCycleMessage(idx, midx, (string x) {
                                                      import core.stdc.stdio : fprintf, stderr;
                                                      fprintf(stderr, "%.*s", cast(int) x.length, x.ptr);
                                                      });
                                    // continue on as if this is correct.
                                    break;
                                }
                            }
                        }
                        else if (!bt(ctordone, midx))
                        {
                            // non-relevant, and hasn't been exhaustively processed, recurse.
                            if (++sp >= stacktop)
                            {
                                // stack overflow, this shouldn't happen.
                                import core.internal.abort : abort;

                                abort("stack overflow on dependency search");
                            }
                            sp.curMod = midx;
                            sp.curDep = 0;
                            continue;
                        }
                    }
                }

                // next dependency
                ++sp.curDep;
            }
        }

        // The list of constructors that will be returned by the sorting.
        immutable(ModuleInfo)** ctors;
        // current element being inserted into ctors list.
        size_t ctoridx = 0;

        // This function will determine the order of construction/destruction and
        // check for cycles. If a cycle is found, the cycle path is transformed
        // into a string and thrown as an error.
        //
        // Each call into this function is given a module that has static
        // ctor/dtors that must be dealt with. It recurses only when it finds
        // dependencies that also have static ctor/dtors.
        void processMod(size_t curidx)
        {
            immutable ModuleInfo* current = _modules[curidx];

            // First, determine what modules are reachable.
            auto reachable = cast(size_t*) malloc(flagbytes);
            scope (exit)
                .free(reachable);
            findDeps(curidx, reachable);

            // process the dependencies. First, we process all relevant ones
            bts(ctorstart, curidx);
            auto brange = BitRange(reachable, len);
            foreach (i; brange)
            {
                // note, don't check for cycles here, because the config could have been set to ignore cycles.
                // however, don't recurse if there is one, so still check for started ctor.
                if (i != curidx && bt(relevant, i) && !bt(ctordone, i) && !bt(ctorstart, i))
                    processMod(i);
            }

            // now mark this node, and all nodes reachable from this module as done.
            bts(ctordone, curidx);
            btr(ctorstart, curidx);
            foreach (i; brange)
            {
                // Since relevant dependencies are already marked as done
                // from recursion above (or are going to be handled up the call
                // stack), no reason to check for relevance, that is a wasted
                // op.
                bts(ctordone, i);
            }

            // add this module to the construction order list
            ctors[ctoridx++] = current;
        }

        immutable(ModuleInfo)*[] doSort(size_t relevantFlags)
        {
            clearFlags(relevant);
            clearFlags(ctorstart);
            clearFlags(ctordone);

            // pre-allocate enough space to hold all modules.
            ctors = (cast(immutable(ModuleInfo)**).malloc(len * (void*).sizeof));
            ctoridx = 0;
            foreach (int idx, m; _modules)
            {
                if (m.flags & relevantFlags)
                {
                    if (m.flags & MIstandalone)
                    {
                        // can run at any time. Just run it first.
                        ctors[ctoridx++] = m;
                    }
                    else
                    {
                        bts(relevant, idx);
                    }
                }
            }

            // now run the algorithm in the relevant ones
            foreach (idx; BitRange(relevant, len))
            {
                if (!bt(ctordone, idx))
                    processMod(idx);
            }

            if (ctoridx == 0)
            {
                // no ctors in the list.
                .free(ctors);
                return null;
            }

            ctors = cast(immutable(ModuleInfo)**).realloc(ctors, ctoridx * (void*).sizeof);
            if (ctors is null)
                assert(0);
            return ctors[0 .. ctoridx];
        }

        // finally, do the sorting for both shared and tls ctors.
        try
        {
            _ctors = doSort(MIctor | MIdtor);
            _tlsctors = doSort(MItlsctor | MItlsdtor);
        }
        catch(DeprecatedCycleException)
        {
            // print a warning
            import core.stdc.stdio : fprintf, stderr;
            fprintf(stderr, "Deprecation 16211 warning:\n"
                ~ "A cycle has been detected in your program that was undetected prior to DMD\n"
                ~ "2.072. This program will continue, but will not operate when using DMD 2.074\n"
                ~ "to compile. Use runtime option --DRT-oncycle=print to see the cycle details.\n");

        }
    }

    /// ditto
    void sortCtors()
    {
        import rt.config : rt_configOption;
        sortCtors(rt_configOption("oncycle"));
    }

    /******************************
     * This is the old ctor sorting algorithm that does not find all cycles.
     *
     * It is here to allow the deprecated behavior from the original algorithm
     * until people have fixed their code.
     *
     * If no cycles are found, the _ctors and _tlsctors are replaced with the
     * ones generated by this algorithm to preserve the old incorrect ordering
     * behavior.
     *
     * Params:
     *   edges - The module edges as found in the `importedModules` member of
     *          each ModuleInfo. Generated in sortCtors.
     * Returns:
     *   true if no cycle is found, false if one was.
     */
    bool sortCtorsOld(int[][] edges)
    {
        immutable len = edges.length;
        assert(len == _modules.length);

        static struct StackRec
        {
            @property int mod()
            {
                return _mods[_idx];
            }

            int[] _mods;
            size_t         _idx;
        }

        auto stack = (cast(StackRec*).calloc(len, StackRec.sizeof))[0 .. len];
        // TODO: reuse GCBits by moving it to rt.util.container or core.internal
        immutable nwords = (len + 8 * size_t.sizeof - 1) / (8 * size_t.sizeof);
        auto ctorstart = cast(size_t*).malloc(nwords * size_t.sizeof);
        auto ctordone = cast(size_t*).malloc(nwords * size_t.sizeof);
        int[] initialEdges = (cast(int *)malloc(int.sizeof * len))[0 .. len];
        if (!stack.ptr || ctorstart is null || ctordone is null || !initialEdges.ptr)
            assert(0);
        scope (exit)
        {
            .free(stack.ptr);
            .free(ctorstart);
            .free(ctordone);
            .free(initialEdges.ptr);
        }

        // initialize the initial edges
        foreach (int i, ref v; initialEdges)
            v = i;

        bool sort(ref immutable(ModuleInfo)*[] ctors, uint mask)
        {
            import core.bitop;

            ctors = (cast(immutable(ModuleInfo)**).malloc(len * size_t.sizeof))[0 .. len];
            if (!ctors.ptr)
                assert(0);

            // clean flags
            memset(ctorstart, 0, nwords * size_t.sizeof);
            memset(ctordone, 0, nwords * size_t.sizeof);
            size_t stackidx = 0;
            size_t cidx;

            int[] mods = initialEdges;

            size_t idx;
            while (true)
            {
                while (idx < mods.length)
                {
                    auto m = mods[idx];

                    if (bt(ctordone, m))
                    {
                        // this module has already been processed, skip
                        ++idx;
                        continue;
                    }
                    else if (bt(ctorstart, m))
                    {
                        /* Trace back to the begin of the cycle.
                         */
                        bool ctorInCycle;
                        size_t start = stackidx;
                        while (start--)
                        {
                            auto sm = stack[start].mod;
                            if (sm == m)
                                break;
                            assert(sm >= 0);
                            if (bt(ctorstart, sm))
                                ctorInCycle = true;
                        }
                        assert(stack[start].mod == m);
                        if (ctorInCycle)
                        {
                            return false;
                        }
                        else
                        {
                            /* This is also a cycle, but the import chain does not constrain
                             * the order of initialization, either because the imported
                             * modules have no ctors or the ctors are standalone.
                             */
                            ++idx;
                        }
                    }
                    else
                    {
                        auto curmod = _modules[m];
                        if (curmod.flags & mask)
                        {
                            if (curmod.flags & MIstandalone || !edges[m].length)
                            {   // trivial ctor => sort in
                                ctors[cidx++] = curmod;
                                bts(ctordone, m);
                            }
                            else
                            {   // non-trivial ctor => defer
                                bts(ctorstart, m);
                            }
                        }
                        else    // no ctor => mark as visited
                        {
                            bts(ctordone, m);
                        }

                        if (edges[m].length)
                        {
                            /* Internal runtime error, recursion exceeds number of modules.
                             */
                            (stackidx < len) || assert(0);

                            // recurse
                            stack[stackidx++] = StackRec(mods, idx);
                            idx  = 0;
                            mods = edges[m];
                        }
                    }
                }

                if (stackidx)
                {   // pop old value from stack
                    --stackidx;
                    mods    = stack[stackidx]._mods;
                    idx     = stack[stackidx]._idx;
                    auto m  = mods[idx++];
                    if (bt(ctorstart, m) && !bts(ctordone, m))
                        ctors[cidx++] = _modules[m];
                }
                else // done
                    break;
            }
            // store final number and shrink array
            ctors = (cast(immutable(ModuleInfo)**).realloc(ctors.ptr, cidx * size_t.sizeof))[0 .. cidx];
            return true;
        }

        /* Do two passes: ctor/dtor, tlsctor/tlsdtor
         */
        immutable(ModuleInfo)*[] _ctors2;
        immutable(ModuleInfo)*[] _tlsctors2;
        auto result = sort(_ctors2, MIctor | MIdtor) && sort(_tlsctors2, MItlsctor | MItlsdtor);
        if (result) // no cycle
        {
            // fall back to original ordering as part of the deprecation.
            if(_ctors.ptr)
                .free(_ctors.ptr);
            _ctors = _ctors2;
            if(_tlsctors.ptr)
                .free(_tlsctors.ptr);
            _tlsctors = _tlsctors2;
        }
        else
        {
            // free any allocated memory that will be forgotten
            if (_ctors2.ptr)
                .free(_ctors2.ptr);
            if (_tlsctors2.ptr)
                .free(_tlsctors2.ptr);
        }
        return result;
    }

    void runCtors()
    {
        // run independent ctors
        runModuleFuncs!(m => m.ictor)(_modules);
        // sorted module ctors
        runModuleFuncs!(m => m.ctor)(_ctors);
    }

    void runTlsCtors()
    {
        runModuleFuncs!(m => m.tlsctor)(_tlsctors);
    }

    void runTlsDtors()
    {
        runModuleFuncsRev!(m => m.tlsdtor)(_tlsctors);
    }

    void runDtors()
    {
        runModuleFuncsRev!(m => m.dtor)(_ctors);
    }

    void free()
    {
        if (_ctors.ptr)
            .free(_ctors.ptr);
        _ctors = null;
        if (_tlsctors.ptr)
            .free(_tlsctors.ptr);
        _tlsctors = null;
        // _modules = null; // let the owner free it
    }

private:
    immutable(ModuleInfo*)[]  _modules;
    immutable(ModuleInfo)*[]    _ctors;
    immutable(ModuleInfo)*[] _tlsctors;
}


/********************************************
 * Iterate over all module infos.
 */

int moduleinfos_apply(scope int delegate(immutable(ModuleInfo*)) dg)
{
    foreach (ref sg; SectionGroup)
    {
        foreach (m; sg.modules)
        {
            // TODO: Should null ModuleInfo be allowed?
            if (m !is null)
            {
                if (auto res = dg(m))
                    return res;
            }
        }
    }
    return 0;
}

/********************************************
 * Module constructor and destructor routines.
 */

extern (C)
{
void rt_moduleCtor()
{
    foreach (ref sg; SectionGroup)
    {
        sg.moduleGroup.sortCtors();
        sg.moduleGroup.runCtors();
    }
}

void rt_moduleTlsCtor()
{
    foreach (ref sg; SectionGroup)
    {
        sg.moduleGroup.runTlsCtors();
    }
}

void rt_moduleTlsDtor()
{
    foreach_reverse (ref sg; SectionGroup)
    {
        sg.moduleGroup.runTlsDtors();
    }
}

void rt_moduleDtor()
{
    foreach_reverse (ref sg; SectionGroup)
    {
        sg.moduleGroup.runDtors();
        sg.moduleGroup.free();
    }
}

version (Win32)
{
    // Alternate names for backwards compatibility with older DLL code
    void _moduleCtor()
    {
        rt_moduleCtor();
    }

    void _moduleDtor()
    {
        rt_moduleDtor();
    }

    void _moduleTlsCtor()
    {
        rt_moduleTlsCtor();
    }

    void _moduleTlsDtor()
    {
        rt_moduleTlsDtor();
    }
}
}

/********************************************
 */

void runModuleFuncs(alias getfp)(const(immutable(ModuleInfo)*)[] modules)
{
    foreach (m; modules)
    {
        if (auto fp = getfp(m))
            (*fp)();
    }
}

void runModuleFuncsRev(alias getfp)(const(immutable(ModuleInfo)*)[] modules)
{
    foreach_reverse (m; modules)
    {
        if (auto fp = getfp(m))
            (*fp)();
    }
}

unittest
{
    static void assertThrown(T : Throwable, E)(lazy E expr, string msg)
    {
        try
            expr;
        catch (T)
            return;
        assert(0, msg);
    }

    static void stub()
    {
    }

    static struct UTModuleInfo
    {
        this(uint flags)
        {
            mi._flags = flags;
        }

        void setImports(immutable(ModuleInfo)*[] imports...)
        {
            import core.bitop;
            assert(flags & MIimportedModules);

            immutable nfuncs = popcnt(flags & (MItlsctor|MItlsdtor|MIctor|MIdtor|MIictor));
            immutable size = nfuncs * (void function()).sizeof +
                size_t.sizeof + imports.length * (ModuleInfo*).sizeof;
            assert(size <= pad.sizeof);

            pad[nfuncs] = imports.length;
            .memcpy(&pad[nfuncs+1], imports.ptr, imports.length * imports[0].sizeof);
        }

        immutable ModuleInfo mi;
        size_t[8] pad;
        alias mi this;
    }

    static UTModuleInfo mockMI(uint flags)
    {
        auto mi = UTModuleInfo(flags | MIimportedModules);
        auto p = cast(void function()*)&mi.pad;
        if (flags & MItlsctor) *p++ = &stub;
        if (flags & MItlsdtor) *p++ = &stub;
        if (flags & MIctor) *p++ = &stub;
        if (flags & MIdtor) *p++ = &stub;
        if (flags & MIictor) *p++ = &stub;
        *cast(size_t*)p++ = 0; // number of imported modules
        assert(cast(void*)p <= &mi + 1);
        return mi;
    }

    static void checkExp2(string testname, bool shouldThrow, string oncycle,
        immutable(ModuleInfo*)[] modules,
        immutable(ModuleInfo*)[] dtors=null,
        immutable(ModuleInfo*)[] tlsdtors=null)
    {
        auto mgroup = ModuleGroup(modules);
        mgroup.sortCtors(oncycle);

        // if we are expecting sort to throw, don't throw because of unexpected
        // success!
        if (!shouldThrow)
        {
            foreach (m; mgroup._modules)
                assert(!(m.flags & (MIctorstart | MIctordone)), testname);
            assert(mgroup._ctors    == dtors, testname);
            assert(mgroup._tlsctors == tlsdtors, testname);
        }
    }

    static void checkExp(string testname, bool shouldThrow,
        immutable(ModuleInfo*)[] modules,
        immutable(ModuleInfo*)[] dtors=null,
        immutable(ModuleInfo*)[] tlsdtors=null)
    {
        checkExp2(testname, shouldThrow, "abort", modules, dtors, tlsdtors);
    }


    {
        auto m0 = mockMI(0);
        auto m1 = mockMI(0);
        auto m2 = mockMI(0);
        checkExp("no ctors", false, [&m0.mi, &m1.mi, &m2.mi]);
    }

    {
        auto m0 = mockMI(MIictor);
        auto m1 = mockMI(0);
        auto m2 = mockMI(MIictor);
        auto mgroup = ModuleGroup([&m0.mi, &m1.mi, &m2.mi]);
        checkExp("independent ctors", false, [&m0.mi, &m1.mi, &m2.mi]);
    }

    {
        auto m0 = mockMI(MIstandalone | MIctor);
        auto m1 = mockMI(0);
        auto m2 = mockMI(0);
        auto mgroup = ModuleGroup([&m0.mi, &m1.mi, &m2.mi]);
        checkExp("standalone ctor", false, [&m0.mi, &m1.mi, &m2.mi], [&m0.mi]);
    }

    {
        auto m0 = mockMI(MIstandalone | MIctor);
        auto m1 = mockMI(MIstandalone | MIctor);
        auto m2 = mockMI(0);
        m1.setImports(&m0.mi);
        checkExp("imported standalone => no dependency", false,
                 [&m0.mi, &m1.mi, &m2.mi], [&m0.mi, &m1.mi]);
    }

    {
        auto m0 = mockMI(MIstandalone | MIctor);
        auto m1 = mockMI(MIstandalone | MIctor);
        auto m2 = mockMI(0);
        m0.setImports(&m1.mi);
        checkExp("imported standalone => no dependency (2)", false,
                [&m0.mi, &m1.mi, &m2.mi], [&m0.mi, &m1.mi]);
    }

    {
        auto m0 = mockMI(MIstandalone | MIctor);
        auto m1 = mockMI(MIstandalone | MIctor);
        auto m2 = mockMI(0);
        m0.setImports(&m1.mi);
        m1.setImports(&m0.mi);
        checkExp("standalone may have cycle", false,
                [&m0.mi, &m1.mi, &m2.mi], [&m0.mi, &m1.mi]);
    }

    {
        auto m0 = mockMI(MIctor);
        auto m1 = mockMI(MIctor);
        auto m2 = mockMI(0);
        m1.setImports(&m0.mi);
        checkExp("imported ctor => ordered ctors", false,
                [&m0.mi, &m1.mi, &m2.mi], [&m0.mi, &m1.mi], []);
    }

    {
        auto m0 = mockMI(MIctor);
        auto m1 = mockMI(MIctor);
        auto m2 = mockMI(0);
        m0.setImports(&m1.mi);
        checkExp("imported ctor => ordered ctors (2)", false,
                [&m0.mi, &m1.mi, &m2.mi], [&m1.mi, &m0.mi], []);
    }

    {
        auto m0 = mockMI(MIctor);
        auto m1 = mockMI(MIctor);
        auto m2 = mockMI(0);
        m0.setImports(&m1.mi);
        m1.setImports(&m0.mi);
        assertThrown!Throwable(checkExp("", true, [&m0.mi, &m1.mi, &m2.mi]),
                "detects ctors cycles");
        assertThrown!Throwable(checkExp2("", true, "deprecate",
                                        [&m0.mi, &m1.mi, &m2.mi]),
                "detects ctors cycles (dep)");
    }

    {
        auto m0 = mockMI(MIctor);
        auto m1 = mockMI(MIctor);
        auto m2 = mockMI(0);
        m0.setImports(&m2.mi);
        m1.setImports(&m2.mi);
        m2.setImports(&m0.mi, &m1.mi);
        assertThrown!Throwable(checkExp("", true, [&m0.mi, &m1.mi, &m2.mi]),
                "detects cycle with repeats");
    }

    {
        auto m0 = mockMI(MIctor);
        auto m1 = mockMI(MIctor);
        auto m2 = mockMI(MItlsctor);
        m0.setImports(&m1.mi, &m2.mi);
        checkExp("imported ctor/tlsctor => ordered ctors/tlsctors", false,
                [&m0.mi, &m1.mi, &m2.mi], [&m1.mi, &m0.mi], [&m2.mi]);
    }

    {
        auto m0 = mockMI(MIctor | MItlsctor);
        auto m1 = mockMI(MIctor);
        auto m2 = mockMI(MItlsctor);
        m0.setImports(&m1.mi, &m2.mi);
        checkExp("imported ctor/tlsctor => ordered ctors/tlsctors (2)", false,
                [&m0.mi, &m1.mi, &m2.mi], [&m1.mi, &m0.mi], [&m2.mi, &m0.mi]);
    }

    {
        auto m0 = mockMI(MIctor);
        auto m1 = mockMI(MIctor);
        auto m2 = mockMI(MItlsctor);
        m0.setImports(&m1.mi, &m2.mi);
        m2.setImports(&m0.mi);
        checkExp("no cycle between ctors/tlsctors", false,
                [&m0.mi, &m1.mi, &m2.mi], [&m1.mi, &m0.mi], [&m2.mi]);
    }

    {
        auto m0 = mockMI(MItlsctor);
        auto m1 = mockMI(MIctor);
        auto m2 = mockMI(MItlsctor);
        m0.setImports(&m2.mi);
        m2.setImports(&m0.mi);
        assertThrown!Throwable(checkExp("", true, [&m0.mi, &m1.mi, &m2.mi]),
                "detects tlsctors cycle");
        assertThrown!Throwable(checkExp2("", true, "deprecate",
                                         [&m0.mi, &m1.mi, &m2.mi]),
                "detects tlsctors cycle (dep)");
    }

    {
        auto m0 = mockMI(MItlsctor);
        auto m1 = mockMI(MIctor);
        auto m2 = mockMI(MItlsctor);
        m0.setImports(&m1.mi);
        m1.setImports(&m0.mi, &m2.mi);
        m2.setImports(&m1.mi);
        assertThrown!Throwable(checkExp("", true, [&m0.mi, &m1.mi, &m2.mi]),
                "detects tlsctors cycle with repeats");
    }

    {
        auto m0 = mockMI(MIctor);
        auto m1 = mockMI(MIstandalone | MIctor);
        auto m2 = mockMI(MIstandalone | MIctor);
        m0.setImports(&m1.mi);
        m1.setImports(&m2.mi);
        m2.setImports(&m0.mi);
        // NOTE: this is implementation dependent, sorted order shouldn't be tested.
        checkExp("closed ctors cycle", false, [&m0.mi, &m1.mi, &m2.mi],
                [&m1.mi, &m2.mi, &m0.mi]);
        //checkExp("closed ctors cycle", false, [&m0.mi, &m1.mi, &m2.mi], [&m0.mi, &m1.mi, &m2.mi]);
    }
}

version (CRuntime_Microsoft)
{
    // Dummy so Win32 code can still call it
    extern(C) void _minit() { }
}<|MERGE_RESOLUTION|>--- conflicted
+++ resolved
@@ -182,13 +182,7 @@
             ignore
         }
 
-<<<<<<< HEAD
-        // Change default to .abort in 2.073
         auto onCycle = OnCycle.abort;
-=======
-        // Change default to .abort in 2.074
-        auto onCycle = OnCycle.deprecate;
->>>>>>> e9d0e125
 
         switch(cycleHandling) with(OnCycle)
         {
