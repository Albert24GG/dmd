--- conflicted
+++ resolved
@@ -1525,7 +1525,6 @@
 }
 
 /**********************************/
-<<<<<<< HEAD
 // 8976
 
 void f8976(ref int) { }
@@ -1548,7 +1547,9 @@
 {
     static assert(! __traits(compiles, h8976!()() ) );
     static assert(!is(typeof(          h8976!()() )));
-=======
+}
+
+/****************************************/
 // 8940
 
 const int n8940; // or `immutable`
@@ -1567,7 +1568,6 @@
     static assert(!__traits(compiles, f8940!void(n8940)));
     //assert(n8940 == 3); // may pass as compiler caches comparison result
     //assert(n8940 != 4); // may pass but likely will fail
->>>>>>> 33a4b469
 }
 
 /**********************************/
@@ -1632,11 +1632,8 @@
     test13();
     test14();
     test8129();
-<<<<<<< HEAD
     test8976();
-=======
     test8940();
->>>>>>> 33a4b469
 
     printf("Success\n");
     return 0;
